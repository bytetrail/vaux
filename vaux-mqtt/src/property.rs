--- conflicted
+++ resolved
@@ -2,14 +2,7 @@
 
 use bytes::{Buf, BytesMut};
 
-<<<<<<< HEAD
 use crate::{MqttCodecError, QoSLevel, codec::{get_utf8, get_var_u32, get_bin, get_bool}};
-=======
-use crate::{
-    codec::{get_bin, get_bool, get_utf8, get_var_u32},
-    MQTTCodecError, QoSLevel,
-};
->>>>>>> fcf59a4a
 
 /// MQTT property type. For more information on the specific property types,
 /// please see the
