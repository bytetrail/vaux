use bytes::{BufMut, BytesMut};

use crate::{
    codec::{put_var_u32, ErrorKind, PACKET_RESERVED_BIT1, PACKET_RESERVED_NONE},
    Encode, MqttCodecError, PacketType, QoSLevel,
};

const QOS_MASK: u8 = 0b_0000_0110;
const RETAIN_MASK: u8 = 0b_0000_0001;
const DUP_MASK: u8 = 0b_0000_1000;

#[derive(Default, Debug, Clone, Eq, PartialEq)]
pub struct FixedHeader {
    pub packet_type: PacketType,
    flags: u8,
    pub remaining: u32,
}

impl FixedHeader {
    pub fn new(packet_type: PacketType) -> Self {
        Self::new_with_remaining(packet_type, 0)
    }
    pub fn new_with_remaining(packet_type: PacketType, remaining: u32) -> Self {
        match packet_type {
            PacketType::PubRel | PacketType::Subscribe | PacketType::Unsubscribe => FixedHeader {
                packet_type,
                flags: PACKET_RESERVED_BIT1,
                remaining,
            },
            _ => FixedHeader {
                packet_type,
                flags: PACKET_RESERVED_NONE,
                remaining,
            },
        }
    }

    pub fn packet_type(&self) -> PacketType {
        self.packet_type
    }

    pub fn dup(&self) -> bool {
        (self.flags & DUP_MASK) != 0
    }

    pub fn set_dup(&mut self, dup: bool) {
<<<<<<< HEAD
        self.flags = self.flags & !DUP_MASK | (dup as u8) << 3;
=======
        self.flags = self.flags & !DUP_MASK | ((dup as u8) << 3);
    }

    pub fn set_retain(&mut self, retain: bool) {
        self.flags = self.flags & !RETAIN_MASK | retain as u8;
>>>>>>> 81207b52
    }

    pub fn retain(&self) -> bool {
        (self.flags & RETAIN_MASK) != 0
    }

<<<<<<< HEAD
    pub fn set_retain(&mut self, retain: bool) {
        self.flags = self.flags & !RETAIN_MASK | retain as u8;
=======
    pub fn set_qos(&mut self, qos: QoSLevel) {
        self.flags = self.flags & !QOS_MASK | ((qos as u8) << 1);
>>>>>>> 81207b52
    }

    pub fn qos(&self) -> QoSLevel {
        ((self.flags & QOS_MASK) >> 1).try_into().unwrap()
    }

    pub fn set_qos(&mut self, qos: QoSLevel) {
        self.flags = self.flags & !QOS_MASK | (qos as u8) << 1;
    }

    pub fn flags(&self) -> u8 {
        self.flags
    }

    pub fn set_flags(&mut self, flags: u8) -> Result<(), MqttCodecError> {
        if flags & QOS_MASK == QOS_MASK {
            return Err(MqttCodecError {
                reason: "unsupported QOS level".to_string(),
                kind: ErrorKind::UnsupportedQosLevel,
            });
        }
        self.flags = flags;
        Ok(())
    }

    pub fn clear_flags(&mut self) {
        self.flags = 0;
    }

    pub fn set_remaining(&mut self, remaining: u32) {
        self.remaining = remaining;
    }
}

impl crate::Size for FixedHeader {
    fn size(&self) -> u32 {
        self.remaining
    }

    fn property_size(&self) -> u32 {
        0
    }

    fn payload_size(&self) -> u32 {
        0
    }
}

impl Encode for FixedHeader {
    fn encode(&self, dest: &mut BytesMut) -> Result<(), MqttCodecError> {
        dest.put_u8(self.packet_type as u8 | self.flags);
        put_var_u32(self.remaining, dest);
        Ok(())
    }
}<|MERGE_RESOLUTION|>--- conflicted
+++ resolved
@@ -44,28 +44,15 @@
     }
 
     pub fn set_dup(&mut self, dup: bool) {
-<<<<<<< HEAD
-        self.flags = self.flags & !DUP_MASK | (dup as u8) << 3;
-=======
-        self.flags = self.flags & !DUP_MASK | ((dup as u8) << 3);
-    }
-
-    pub fn set_retain(&mut self, retain: bool) {
-        self.flags = self.flags & !RETAIN_MASK | retain as u8;
->>>>>>> 81207b52
+        self.flags = self.flags & !DUP_MASK | (dup as u8) << 3
     }
 
     pub fn retain(&self) -> bool {
         (self.flags & RETAIN_MASK) != 0
     }
 
-<<<<<<< HEAD
     pub fn set_retain(&mut self, retain: bool) {
         self.flags = self.flags & !RETAIN_MASK | retain as u8;
-=======
-    pub fn set_qos(&mut self, qos: QoSLevel) {
-        self.flags = self.flags & !QOS_MASK | ((qos as u8) << 1);
->>>>>>> 81207b52
     }
 
     pub fn qos(&self) -> QoSLevel {
