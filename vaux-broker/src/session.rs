use std::{
    collections::HashMap,
    sync::Arc,
    time::{Duration, Instant},
};
use tokio::sync::{
    mpsc::{self, Receiver, Sender},
    RwLock,
};
use vaux_mqtt::{subscribe::Subscription, Reason, WillMessage};

#[derive(Debug, Default)]
pub struct SessionPool {
    session_expiry: Duration,
    default_keep_alive: Duration,
    max_keep_alive: Duration,
    active: HashMap<String, Arc<RwLock<Session>>>,
    inactive: HashMap<String, Arc<RwLock<Session>>>,
    active_sessions: u32,
    inactive_sessions: u32,
}

impl SessionPool {
    pub fn new_with_expiry(expiry: Duration) -> Self {
        SessionPool {
            session_expiry: expiry,
            ..Default::default()
        }
    }

    pub fn new_with_config(config: &crate::config::Config) -> Self {
        SessionPool {
            session_expiry: config.session_expiry,
            default_keep_alive: config.default_keep_alive,
            max_keep_alive: config.max_keep_alive,
            ..Default::default()
        }
    }

    pub fn default_keep_alive_secs(&self) -> u16 {
        self.default_keep_alive.as_secs() as u16
    }

    pub fn max_keep_alive_secs(&self) -> u16 {
        self.max_keep_alive.as_secs() as u16
    }

    pub fn session_expiry(&self) -> Duration {
        self.session_expiry
    }

    pub fn set_session_expiry(&mut self, expiry: Duration) {
        self.session_expiry = expiry;
    }

    pub fn active_sessions(&self) -> u32 {
        self.active_sessions
    }

    pub fn inactive_sessions(&self) -> u32 {
        self.inactive_sessions
    }

    /// Inserts a new session into the pool. If the session is connected, the
    /// active session count is incremented and the session is added to the active
    /// session pool. If the session is not connected, the inactive session count
    /// is incremented and the session is added to the inactive session pool.
    pub async fn add(&mut self, session: Arc<RwLock<Session>>) {
        let active;
        let session_id;
        {
            let session = session.read().await;
            active = session.connected();
            session_id = session.id().to_string();
        }
        if active {
            self.active_sessions += 1;
            self.active.insert(session_id, session);
        } else {
            self.inactive_sessions += 1;
            self.inactive.insert(session_id, session);
        }
    }

    /// Removes a session from the pool. The active and inactive counts are decremented
    /// as required and the session is removed from the appropriate pool.
    ///
    pub fn remove(&mut self, session_id: &str) -> Option<Arc<RwLock<Session>>> {
        if let Some(session) = self.active.remove(session_id) {
            self.active_sessions -= 1;
            Some(session)
        } else if let Some(session) = self.inactive.remove(session_id) {
            self.inactive_sessions -= 1;
            Some(session)
        } else {
            None
        }
    }

    /// Retreives an active session from the pool if the session is found in the active
    /// session pool. The session is returned if found, otherwise None is returned.
    /// The session is not removed from the pool.
    ///
    pub fn get_active(&self, session_id: &str) -> Option<Arc<RwLock<Session>>> {
<<<<<<< HEAD
        self.active.get(session_id).map(Arc::clone)
=======
        self.active
            .get(session_id)
            .map(Arc::clone)
>>>>>>> 81207b52
    }

    /// Removes an active session from the pool. The session is removed from the active
    /// pool and the active session count is decremented. The session is returned if found.
    /// If the session is not found, the function returns None.
    ///
    pub fn remove_active(&mut self, session_id: &str) -> Option<Arc<RwLock<Session>>> {
        if let Some(session) = self.active.remove(session_id) {
            self.active_sessions -= 1;
            Some(session)
        } else {
            None
        }
    }

    /// Retreives and activates a session if the inactive session pool contains the session.
    /// The session is removed from the inactive pool and added to the active pool. The active
    /// session count is incremented and the inactive session count is decremented.  If the
    /// session is not found in the inactive pool, the function returns None.
    ///
    /// The session `connected` flag is set to true and the last active time is set to the current
    /// time if the session is found.
    pub async fn activate(&mut self, session_id: &str) -> Option<Arc<RwLock<Session>>> {
        if let Some(session_guard) = self.inactive.remove(session_id) {
            let mut session = session_guard.write().await;
            session.set_connected(true);
            session.set_last_active();
            self.active_sessions += 1;
            self.active
                .insert(session.id().to_string(), Arc::clone(&session_guard));
            self.inactive_sessions -= 1;
            drop(session);
            Some(Arc::clone(&session_guard))
        } else {
            None
        }
    }

    /// Deactivates a session if the active session pool contains the session.
    /// The session is removed from the active pool and added to the inactive pool.
    /// The active session count is decremented and the inactive session count is
    /// incremented.  If the session is not found in the active pool, the function
    /// returns None.
    ///
    /// The session `connected` flag is set to `false` if the session is found.
    pub async fn deactivate(&mut self, session_id: &str) -> Option<Arc<RwLock<Session>>> {
        if let Some(session_guard) = self.active.remove(session_id) {
            let session_id;
            {
                let mut session = session_guard.write().await;
                session.set_connected(false);
                session_id = session.id().to_string();
            }
            self.inactive_sessions += 1;
            self.inactive.insert(session_id, Arc::clone(&session_guard));
            self.active_sessions -= 1;
            Some(session_guard)
        } else {
            None
        }
    }
}

pub(crate) enum SessionControl {
    Disconnect(Reason),
}

#[derive(Debug)]
pub struct Session {
    id: String,
    last_active: Instant,
    connected: bool,
    keep_alive: Duration,
    pub session_expiry: Option<Duration>,
    will_message: Option<WillMessage>,
    subscriptions: Vec<Subscription>,
    control: (Sender<SessionControl>, Option<Receiver<SessionControl>>),
}

impl Session {
    /// Creates a new session with the last active time set to Instant::now()
    pub fn new(id: String, will_message: Option<WillMessage>, keep_alive: Duration) -> Self {
        let (sender, receiver) = mpsc::channel(10);
        Session {
            id,
            last_active: Instant::now(),
            connected: false,
            keep_alive,
            session_expiry: None,
            will_message,
            subscriptions: Vec::new(),
            control: (sender, Some(receiver)),
        }
    }

    pub fn reset_control(&mut self) {
        let (sender, receiver) = mpsc::channel(10);
        self.control = (sender, Some(receiver));
    }

    pub fn control_sender(&self) -> Sender<SessionControl> {
        self.control.0.clone()
    }

    pub fn take_control_receiver(&mut self) -> Option<Receiver<SessionControl>> {
        self.control.1.take()
    }

    pub async fn disconnect(&self, reason: Reason) {
        // TODO - handle errors and return
        self.control
            .0
            .send(SessionControl::Disconnect(reason))
            .await
            .expect("Failed to send disconnect message");
    }

    /// Clears the will message from the session. This is typically done on a successful
    /// disconnect `0x00` `Success`. See MQTT 5.0 specification,
    /// (3.14.4 DICONNECT Actions)[https://docs.oasis-open.org/mqtt/mqtt/v5.0/os/mqtt-v5.0-os.html#_Toc3901216]
    pub fn clear_will(&mut self) {
        self.will_message = None;
    }

    pub fn id(&self) -> &str {
        &self.id
    }

    pub fn connected(&self) -> bool {
        self.connected
    }

    pub(crate) fn set_connected(&mut self, connected: bool) {
        self.connected = connected;
    }

    /// Sets the last session activity to the time that the method is invoked.
    pub(crate) fn set_last_active(&mut self) {
        self.last_active = Instant::now();
    }

    /// Gets the maximum keep alive in seconds.
    pub fn keep_alive(&self) -> Duration {
        self.keep_alive
    }
    /// Sets the maximum session keep alive to the time passed in seconds.
    pub(crate) fn set_keep_alive(&mut self, keep_alive: Duration) {
        self.keep_alive = keep_alive;
    }

    pub fn will_message(&self) -> Option<&WillMessage> {
        self.will_message.as_ref()
    }

    pub fn expired(&self) -> bool {
        if let Some(session_expiry) = self.session_expiry {
            self.last_active.elapsed() > session_expiry
        } else {
            true
        }
    }

    pub fn session_expiry(&self) -> Option<Duration> {
        self.session_expiry
    }

    pub fn set_session_expiry(&mut self, session_expiry: Duration) {
        self.session_expiry = Some(session_expiry);
    }
}

#[cfg(test)]
pub mod test {

    use super::*;
    use std::time::Duration;

    #[test]
    fn test_session_new() {
        let session = Session::new("test".to_string(), None, Duration::from_secs(10));
        assert_eq!(session.id(), "test");
        assert_eq!(session.connected(), false);
        assert_eq!(session.orphaned(), false);
        assert_eq!(session.keep_alive(), Duration::from_secs(10));
        assert_eq!(session.subscriptions.len(), 0);
        assert_eq!(session.will_message(), None);
        assert_eq!(session.session_expiry, None);
    }

    #[tokio::test]
    async fn test_add_active() {
        let mut pool = SessionPool::new_with_expiry(Duration::from_secs(30));
        let mut session = Session::new("test".to_string(), None, Duration::from_secs(10));
        session.set_connected(true);
        let session = Arc::new(RwLock::new(session));
        pool.add(session).await;
        assert_eq!(pool.active_sessions(), 1);
        assert_eq!(pool.inactive_sessions(), 0);
    }

    #[tokio::test]
    async fn test_add_inactive() {
        let mut pool = SessionPool::new_with_expiry(Duration::from_secs(30));
        let session = Arc::new(RwLock::new(Session::new(
            "test".to_string(),
            None,
            Duration::from_secs(10),
        )));
        pool.add(session).await;
        assert_eq!(pool.active_sessions(), 0);
        assert_eq!(pool.inactive_sessions(), 1);
    }

    #[tokio::test]
    async fn test_session_activate() {
        let mut pool = SessionPool::new_with_expiry(Duration::from_secs(30));
        let session = Arc::new(RwLock::new(Session::new(
            "test_1".to_string(),
            None,
            Duration::from_secs(10),
        )));
        pool.add(session).await;
        assert_eq!(pool.active_sessions(), 0);
        assert_eq!(pool.inactive_sessions(), 1);
        pool.activate("test_1").await;
        assert_eq!(pool.active_sessions(), 1);
        assert_eq!(pool.inactive_sessions(), 0);
        // get the session and validate connection and last active
        let session = pool.active.get("test_1").unwrap();
        let session = session.read().await;
        assert_eq!(session.connected(), true);
        assert!(session.last_active.elapsed() < Duration::from_millis(500));
    }

    #[tokio::test]
    async fn test_session_deactivate() {
        let mut pool = SessionPool::new_with_expiry(Duration::from_secs(30));
        let mut session = Session::new("test".to_string(), None, Duration::from_secs(10));
        session.set_connected(true);
        let session = Arc::new(RwLock::new(session));
        pool.add(session).await;
        pool.deactivate("test").await;
        assert_eq!(pool.active_sessions(), 0);
        assert_eq!(pool.inactive_sessions(), 1);
        // get the session and validate connected flag
        let session: &Arc<RwLock<Session>> = pool.inactive.get("test").unwrap();
        let session = session.read().await;
        assert_eq!(session.connected(), false);
    }
}<|MERGE_RESOLUTION|>--- conflicted
+++ resolved
@@ -102,13 +102,7 @@
     /// The session is not removed from the pool.
     ///
     pub fn get_active(&self, session_id: &str) -> Option<Arc<RwLock<Session>>> {
-<<<<<<< HEAD
         self.active.get(session_id).map(Arc::clone)
-=======
-        self.active
-            .get(session_id)
-            .map(Arc::clone)
->>>>>>> 81207b52
     }
 
     /// Removes an active session from the pool. The session is removed from the active
