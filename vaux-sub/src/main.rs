use std::{io::Read, sync::Arc};

use clap::Parser;
use vaux_client::MqttClient;
use vaux_mqtt::{
    property::{PayloadFormat, Property},
    Packet, PropertyType, PubResp, QoSLevel, Subscribe, Subscription,
};

#[derive(Parser, Debug)]
#[command(author, version, about, long_about = None)]
pub struct Args {
    #[arg(short, long)]
    auto_ack: bool,
    #[arg(short, long, default_value = "0", value_parser = QoSLevelParser)]
    qos: QoSLevel,
    #[arg(short = 'b', long, default_value = "localhost")]
    addr: String,
    #[arg(short = 'p', long, default_value = "1883")]
    port: u16,
    #[arg(short = 's', long, requires = "trusted_ca")]
    tls: bool,
    #[arg(short = 'c', long)]
    trusted_ca: Option<String>,
    #[arg(short, long)]
    clean_start: bool,
    #[arg(short, long, requires = "password")]
    username: Option<String>,
    #[arg(short, long, requires = "username")]
    password: Option<String>,
}

#[derive(Clone, Debug)]
pub struct QoSLevelParser;

impl clap::builder::TypedValueParser for QoSLevelParser {
    type Value = QoSLevel;

    fn parse_ref(
        &self,
        _cmd: &clap::Command,
        _arg: Option<&clap::Arg>,
        value: &std::ffi::OsStr,
    ) -> Result<Self::Value, clap::Error> {
        match value.to_os_string().into_string().unwrap().as_str() {
            "0" => Ok(QoSLevel::AtMostOnce),
            "1" => Ok(QoSLevel::AtLeastOnce),
            "2" => Ok(QoSLevel::ExactlyOnce),
            _ => Err(clap::Error::new(clap::error::ErrorKind::InvalidValue)),
        }
    }
}

fn main() {
    let args = Args::parse();
    let mut root_store = rustls::RootCertStore::empty();
    if args.tls {
        if let Some(ca) = &args.trusted_ca {
            if !std::path::Path::new(ca).exists() {
                eprintln!("trusted CA file does not exist");
                return;
            }
            let cert = load_cert(ca).unwrap();
            root_store.add(&cert).unwrap();
        } else {
            eprintln!("trusted CA file required for TLS");
            return;
        }
    }
    let mut connection = vaux_client::MqttConnection::new();
    if args.tls {
        connection = connection.with_tls().with_trust_store(Arc::new(root_store))
    }
    connection = connection
        .with_host(&args.addr)
        .with_port(args.port)
        .connect()
        .unwrap();
    let client = vaux_client::MqttClient::new("vaux-subscriber-001", false, 10, false);
    subscribe(connection, client, args);
}

<<<<<<< HEAD
fn subscribe(connection: vaux_client::MqttConnection, mut client: MqttClient, args: Args) {
    client.start(connection, args.clean_start);
    let consumer = client.consumer();
    let producer = client.producer();
    let filter = vec![
        // inbound device ops messages for this shadow on this site
        Subscription {
            filter: "hello-vaux".to_string(),
            qos: args.qos,
            no_local: false,
            retain_as: false,
            handling: vaux_mqtt::subscribe::RetainHandling::None,
        },
    ];
    let subscribe = Subscribe::new(1, filter);
    match producer.send(Packet::Subscribe(subscribe)) {
        Ok(_) => {
            loop {
                let iter = consumer.try_iter();
                for packet in iter {
                    if let Packet::Publish(mut p) = packet {
                        if p.properties().has_property(&PropertyType::PayloadFormat) {
                            if let Property::PayloadFormat(indicator) = p
                                .properties()
                                .get_property(&PropertyType::PayloadFormat)
                                .unwrap()
                            {
                                if *indicator == PayloadFormat::Utf8 {
                                    print!("Payload: ");
                                    println!(
                                        "{}",
                                        String::from_utf8(p.take_payload().unwrap()).unwrap()
                                    );
                                }
                            }
                        }
                        if args.auto_ack {
                            // check for QOS 1 or 2
                            match p.qos() {
                                QoSLevel::AtLeastOnce => {
                                    let mut ack = PubResp::new_puback();
                                    ack.packet_id = p.packet_id.unwrap();
                                    if let Err(e) = producer.send(Packet::PubAck(ack)) {
                                        eprintln!("{:?}", e);
=======
    let addr: Ipv4Addr = "127.0.0.1".parse().expect("unable to create addr");
    let mut client = MqttClient::new(
        std::net::IpAddr::V4(addr),
        1883,
        "vaux-subscriber-001",
        false,
        10,
        false,
    );

    let credentials = match (args.username, args.password) {
        (Some(u), Some(p)) => Some((u, Vec::from(p.as_bytes()))),
        _ => None,
    };

    match client.connect(args.clean_start, &credentials) {
        Ok(c) => {
            println!("Connected: {:?}", c);
            client.start();
            let consumer = client.consumer();
            let producer = client.producer();
            let filter = vec![
                // inbound device ops messages for this shadow on this site
                Subscription {
                    filter: "hello-vaux".to_string(),
                    qos: args.qos,
                    no_local: false,
                    retain_as: false,
                    handling: vaux_mqtt::subscribe::RetainHandling::None,
                },
            ];
            let subscribe = Subscribe::new(1, filter);
            match producer.send(Packet::Subscribe(subscribe)) {
                Ok(_) => {
                    loop {
                        for packet in consumer.try_iter() {
                            match packet {
                                Packet::Publish(mut p) => {
                                    if p.properties().has_property(&PropertyType::PayloadFormat) {
                                        if let Property::PayloadFormat(indicator) = p
                                            .properties()
                                            .get_property(&PropertyType::PayloadFormat)
                                            .unwrap()
                                        {
                                            if *indicator == PayloadFormat::Utf8 {
                                                print!("Payload: ");
                                                println!(
                                                    "{}",
                                                    String::from_utf8(p.take_payload().unwrap())
                                                        .unwrap()
                                                );
                                            }
                                        }
>>>>>>> 5d8f2ed4
                                    }
                                }
                                QoSLevel::ExactlyOnce => {
                                    let mut ack = PubResp::new_pubrec();
                                    ack.packet_id = p.packet_id.unwrap();
                                    if let Err(e) = producer.send(Packet::PubRec(ack)) {
                                        eprintln!("{:?}", e);
                                    }
                                }
                                _ => {}
                            }
                        } else {
                        }
                    }
                }
            }
        }
        Err(e) => {
            eprintln!("{:?}", e);
        }
    }
}

fn load_cert(path: &str) -> Result<rustls::Certificate, std::io::Error> {
    let mut cert_buffer = Vec::new();
    let cert_file = std::fs::File::open(path)?;
    let mut reader = std::io::BufReader::new(cert_file);
    reader.read_to_end(&mut cert_buffer)?;
    Ok(rustls::Certificate(cert_buffer))
}<|MERGE_RESOLUTION|>--- conflicted
+++ resolved
@@ -24,9 +24,9 @@
     trusted_ca: Option<String>,
     #[arg(short, long)]
     clean_start: bool,
-    #[arg(short, long, requires = "password")]
+    #[arg(short = 'w', long, requires = "password")]
     username: Option<String>,
-    #[arg(short, long, requires = "username")]
+    #[arg(short = 'u', long, requires = "username")]
     password: Option<String>,
 }
 
@@ -80,7 +80,6 @@
     subscribe(connection, client, args);
 }
 
-<<<<<<< HEAD
 fn subscribe(connection: vaux_client::MqttConnection, mut client: MqttClient, args: Args) {
     client.start(connection, args.clean_start);
     let consumer = client.consumer();
@@ -125,61 +124,6 @@
                                     ack.packet_id = p.packet_id.unwrap();
                                     if let Err(e) = producer.send(Packet::PubAck(ack)) {
                                         eprintln!("{:?}", e);
-=======
-    let addr: Ipv4Addr = "127.0.0.1".parse().expect("unable to create addr");
-    let mut client = MqttClient::new(
-        std::net::IpAddr::V4(addr),
-        1883,
-        "vaux-subscriber-001",
-        false,
-        10,
-        false,
-    );
-
-    let credentials = match (args.username, args.password) {
-        (Some(u), Some(p)) => Some((u, Vec::from(p.as_bytes()))),
-        _ => None,
-    };
-
-    match client.connect(args.clean_start, &credentials) {
-        Ok(c) => {
-            println!("Connected: {:?}", c);
-            client.start();
-            let consumer = client.consumer();
-            let producer = client.producer();
-            let filter = vec![
-                // inbound device ops messages for this shadow on this site
-                Subscription {
-                    filter: "hello-vaux".to_string(),
-                    qos: args.qos,
-                    no_local: false,
-                    retain_as: false,
-                    handling: vaux_mqtt::subscribe::RetainHandling::None,
-                },
-            ];
-            let subscribe = Subscribe::new(1, filter);
-            match producer.send(Packet::Subscribe(subscribe)) {
-                Ok(_) => {
-                    loop {
-                        for packet in consumer.try_iter() {
-                            match packet {
-                                Packet::Publish(mut p) => {
-                                    if p.properties().has_property(&PropertyType::PayloadFormat) {
-                                        if let Property::PayloadFormat(indicator) = p
-                                            .properties()
-                                            .get_property(&PropertyType::PayloadFormat)
-                                            .unwrap()
-                                        {
-                                            if *indicator == PayloadFormat::Utf8 {
-                                                print!("Payload: ");
-                                                println!(
-                                                    "{}",
-                                                    String::from_utf8(p.take_payload().unwrap())
-                                                        .unwrap()
-                                                );
-                                            }
-                                        }
->>>>>>> 5d8f2ed4
                                     }
                                 }
                                 QoSLevel::ExactlyOnce => {
