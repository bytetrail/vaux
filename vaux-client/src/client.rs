use crate::session::{ClientSession, SessionState};
use crate::{ErrorKind, MqttConnection, MqttError};
use std::fmt::Display;
use std::{collections::HashMap, sync::Arc, time::Duration};
use tokio::select;
use tokio::sync::RwLock;
use tokio::{
    sync::mpsc::{self, error::SendError, Receiver, Sender},
    task::JoinHandle,
};
use vaux_mqtt::property::{PacketProperties, Property};
use vaux_mqtt::{Packet, PacketType, QoSLevel, Subscribe, SubscriptionFilter};

// 64K is the default max packet size
const MAX_CONNECT_WAIT: Duration = Duration::from_secs(5);
const DEFAULT_CHANNEL_SIZE: u16 = 128;

pub type FilteredChannel = HashMap<PacketType, Sender<vaux_mqtt::Packet>>;

pub struct PacketChannel(
    Sender<vaux_mqtt::Packet>,
    Option<Receiver<vaux_mqtt::Packet>>,
);

impl PacketChannel {
    pub fn new() -> Self {
        let (sender, receiver): (Sender<vaux_mqtt::Packet>, Receiver<vaux_mqtt::Packet>) =
            mpsc::channel(DEFAULT_CHANNEL_SIZE as usize);
        Self(sender, Some(receiver))
    }

    pub fn new_with_size(size: usize) -> Self {
        let (sender, receiver): (Sender<vaux_mqtt::Packet>, Receiver<vaux_mqtt::Packet>) =
            mpsc::channel(size);
        Self(sender, Some(receiver))
    }

    pub fn new_from_channel(
        sender: Sender<vaux_mqtt::Packet>,
        receiver: Receiver<vaux_mqtt::Packet>,
    ) -> Self {
        Self(sender.clone(), Some(receiver))
    }

    pub fn sender(&self) -> Sender<vaux_mqtt::Packet> {
        self.0.clone()
    }

    pub fn take_receiver(&mut self) -> Option<Receiver<vaux_mqtt::Packet>> {
        self.1.take()
    }
}

impl Default for PacketChannel {
    fn default() -> Self {
        Self::new()
    }
}

#[derive(Debug)]
pub struct ClientError {
    pub mqtt_error: MqttError,
    pub state: SessionState,
}

impl ClientError {
    pub fn new(mqtt_error: MqttError, state: SessionState) -> Self {
        Self { mqtt_error, state }
    }

    pub fn kind(&self) -> ErrorKind {
        self.mqtt_error.kind()
    }
}

impl Display for ClientError {
    fn fmt(&self, f: &mut std::fmt::Formatter<'_>) -> std::fmt::Result {
        write!(f, "{}: {}", self.mqtt_error.kind(), self.mqtt_error)
    }
}

pub struct MqttClient {
    pub(crate) connection: Option<MqttConnection>,
    filter_channel: FilteredChannel,
    connected: Arc<RwLock<bool>>,
    pub session_expiry: Arc<RwLock<Duration>>,
    pub keep_alive: Arc<RwLock<Duration>>,
    pub(crate) packet_in: PacketChannel,
    pub(crate) packet_out: PacketChannel,
    pub(crate) err_chan: Option<Sender<MqttError>>,
    max_connect_wait: Duration,
    pub(crate) will_message: Option<vaux_mqtt::WillMessage>,
    pub(crate) session_state: Option<SessionState>,
}

impl Default for MqttClient {
    fn default() -> Self {
        Self::new(SessionState::default(), Some(DEFAULT_CHANNEL_SIZE))
    }
}

impl MqttClient {
    pub(crate) fn new_with_connection(
        connection: MqttConnection,
        state: SessionState,
        channel_size: Option<u16>,
    ) -> Self {
        let mut client = Self::new(state, channel_size);
        client.connection = Some(connection);
        client
    }

    pub(crate) fn new(state: SessionState, channel_size: Option<u16>) -> Self {
        Self {
            connection: None,
            connected: Arc::new(RwLock::new(false)),
            session_expiry: Arc::clone(&state.session_expiry),
            filter_channel: HashMap::new(),
            packet_in: PacketChannel::new_with_size(
                channel_size.unwrap_or(DEFAULT_CHANNEL_SIZE) as usize
            ),
            packet_out: PacketChannel::new_with_size(
                channel_size.unwrap_or(DEFAULT_CHANNEL_SIZE) as usize
            ),
            err_chan: None,
            keep_alive: Arc::clone(&state.keep_alive),
            max_connect_wait: MAX_CONNECT_WAIT,
            will_message: None,
            session_state: Some(state),
        }
    }

<<<<<<< HEAD
=======
    pub(crate) fn add_filtered_packet_handler(
        &mut self,
        packet_type: PacketType,
        sender: Sender<vaux_mqtt::Packet>,
    ) {
        self.filter_channel.insert(packet_type, sender);
    }

    pub fn pingresp(&self) -> bool {
        self.pingresp
    }

    pub(crate) fn set_pingresp(&mut self, pingresp: bool) {
        self.pingresp = pingresp;
    }

>>>>>>> 31b05e77
    pub fn packet_producer(&mut self) -> Sender<Packet> {
        self.packet_in.sender()
    }

    pub fn take_packet_consumer(&mut self) -> Option<Receiver<Packet>> {
        self.packet_out.1.take()
    }

    pub async fn connected(&self) -> bool {
        *self.connected.read().await
    }

    pub async fn session_expiry(&self) -> Duration {
        *self.session_expiry.read().await
    }

    pub(crate) fn set_error_out(&mut self, error_out: Sender<MqttError>) {
        self.err_chan = Some(error_out);
    }

    pub async fn keep_alive(&self) -> Duration {
        *self.keep_alive.read().await
    }

    /// Gets the maximum connection wait time. This is the maximum time that
    /// the client will wait for a connection to be established with the
    /// remote broker before returning an error. The default maximum
    /// connection wait time is 5 seconds.
    pub fn max_connect_wait(&self) -> Duration {
        self.max_connect_wait
    }

    pub(crate) fn set_max_connect_wait(&mut self, max_connect_wait: Duration) {
        self.max_connect_wait = max_connect_wait;
    }

    pub(crate) fn set_will_message(&mut self, will_message: Option<vaux_mqtt::WillMessage>) {
        self.will_message = will_message;
    }

    /// Helper method to ping the broker.
    ///
    pub async fn ping(&mut self) -> std::result::Result<(), SendError<Packet>> {
        let ping = vaux_mqtt::Packet::PingRequest(Default::default());
        self.packet_in.0.send(ping).await
    }

    pub async fn publish(
        &mut self,
        topic: Option<String>,
        topic_alias: Option<u16>,
        qos: QoSLevel,
        payload: Vec<u8>,
        utf8: bool,
        user_props: Option<Vec<Property>>,
    ) -> std::result::Result<(), SendError<Packet>> {
        let mut publish = vaux_mqtt::publish::Publish::default();
        publish.topic_name = topic;
        publish.set_payload(payload);
        publish
            .properties_mut()
            .set_property(vaux_mqtt::property::Property::PayloadFormat(if utf8 {
                vaux_mqtt::property::PayloadFormat::Utf8
            } else {
                vaux_mqtt::property::PayloadFormat::Bin
            }));
        match qos {
            QoSLevel::AtLeastOnce => {
                publish.header.set_dup(true);
            }
            QoSLevel::ExactlyOnce => {
                publish.header.set_dup(false);
            }
            _ => {
                publish.header.set_dup(false);
            }
        }
        publish.set_qos(qos);
        if let Some(alias) = topic_alias {
            publish.set_topic_alias(alias);
        }
        if let Some(props) = user_props {
            for prop in props {
                if let Property::UserProperty(key, value) = prop {
                    publish
                        .properties_mut()
                        .set_property(vaux_mqtt::property::Property::UserProperty(key, value));
                }
            }
        }
        self.packet_out
            .0
            .send(vaux_mqtt::Packet::Publish(publish))
            .await
    }

    /// Helper method to publish a message to the given topic. This helper
    /// method will publish the message with a QoS level of "At Most Once",
    /// or 0.
    pub async fn publish_str(
        &mut self,
        topic: &str,
        payload: &str,
    ) -> std::result::Result<(), SendError<Packet>> {
        self.publish(
            Some(topic.to_string()),
            None,
            QoSLevel::AtMostOnce,
            payload.as_bytes().to_vec(),
            true,
            None,
        )
        .await
    }

    /// Helper method to subscribe to the topics in the topic filter. This helper
    /// subscribes with a QoS level of "At Most Once", or 0. A SUBACK will
    /// typically be returned on the consumer on a successful subscribe.
    pub async fn subscribe(
        &mut self,
        packet_id: u16,
        topic_filter: &[&str],
        qos: QoSLevel,
    ) -> std::result::Result<(), SendError<Packet>> {
        let mut subscribe = Subscribe::default();
        subscribe.set_packet_id(packet_id);
        for topic in topic_filter {
            let subscription = SubscriptionFilter {
                filter: (*topic).to_string(),
                qos,
                ..Default::default()
            };
            // self.subscriptions.push(subscription.clone());
            subscribe.add_subscription(subscription);
        }
        self.packet_in
            .0
            .send(vaux_mqtt::Packet::Subscribe(subscribe))
            .await
    }

    /// Attempts to start an MQTT session with the remote broker. The client will
    /// attempt to connect to the remote broker and send a CONNECT packet. If the
    /// client is unable to connect to the remote broker, an error will be returned.
    /// The ```max_wait``` parameter is used to determine how long the client will
    /// wait for the connection to be established. If the connection is not established
    /// within the ```max_wait``` interval, an error will be returned.
    /// Example:
    /// ```
    /// use vaux_client::MqttClient;
    /// use vaux_client::MqttConnection;
    /// use std::time::Duration;
    /// use vaux_client::ClientBuilder;
    ///
    /// #[tokio::main]
    /// async fn main() {
    ///     let conn = MqttConnection::new().with_host("localhost").with_port(1883);
    ///     let mut producer = vaux_client::PacketChannel::new();
    ///     let consumer = vaux_client::PacketChannel::new();
    ///     let mut client = ClientBuilder::new(conn).
    ///         with_client_id("test-client")
    ///        .build().await.unwrap();
    ///
    ///     let handle: Option<tokio::task::JoinHandle<_>> =
    ///     match client.try_start(Duration::from_millis(5000), true).await {
    ///         Ok(h) => Some(h),
    ///         Err(e) => None,
    ///     };
    /// }
    /// ```
    ///
    pub async fn try_start(
        &mut self,
        max_wait: Duration,
        clean_start: bool,
    ) -> crate::Result<JoinHandle<Result<SessionState, ClientError>>> {
        let handle = self.start(clean_start).await;
        match tokio::time::timeout(max_wait, {
            async {
                while !self.connected().await {
                    tokio::time::sleep(std::time::Duration::from_millis(100)).await;
                }
            }
        })
        .await
        {
            Ok(_) => handle,
            Err(start_err) => {
                // if the client is connected then stop the client
                if self.connected().await {
                    if let Err(stop_err) = self.stop().await {
                        return Err(MqttError::new(
                            &format!(
                                "error starting: {} unable to stop client: {} ",
                                start_err, stop_err
                            ),
                            ErrorKind::Transport,
                        ));
                    }
                }
                Err(MqttError::new(
                    &format!("unable to connect to broker: {}", start_err),
                    ErrorKind::Transport,
                ))
            }
        }
    }

    /// Starts the MQTT client thread. The MQTT client thread will send packets
    /// to the remote broker that it receives on the producer channel and make
    /// packets available on the consumer channel that it receives from the broker
    ///
    /// The MQTT client thread can be stopped by calling the stop method or by
    /// sending a DISCONNECT packet on the producer channel.
    ///
    /// There are cases where the client may not be able to send a message (e.g.
    /// QoS 1 and no more messages can be sent). In these cases, the message will
    /// be queued and sent when the client is able to send it or until the maximum
    /// queue size is reached based on packet size and/or count. The client will
    /// thread will terminate if the queue is full and the client is unable to send.
    ///
    /// Queued messages will be sent in the order they were received. Any messages
    /// that are queued when the client is stopped will remain queued until the client
    /// is started again or the client is dropped.
    pub async fn start(
        &mut self,
        clean_start: bool,
    ) -> Result<JoinHandle<Result<SessionState, ClientError>>, MqttError> {
        if self.connection.is_none() {
            return Err(MqttError::new("connection not set", ErrorKind::Connection));
        }
        let max_connect_wait = self.max_connect_wait;
        let will_message = self.will_message.clone();
        let mut packet_in_receiver = self.packet_in.1.take().ok_or(MqttError::new(
            "packet_in channel closed",
            ErrorKind::Transport,
        ))?;
        let packet_out = self.packet_out.0.clone();
        let credentials = self.connection.as_ref().unwrap().credentials().clone();
        let connected = self.connected.clone();
        let filter_channel = self.filter_channel.clone();
        if let Some(connection) = self.connection.as_mut() {
            match connection.connect().await {
                Ok(c) => c,
                Err(e) => {
                    return Err(MqttError::new(
                        &format!("unable to connect to broker socket: {}", e),
                        ErrorKind::Transport,
                    ));
                }
            };
        }
        let mut session = match ClientSession::new_from_client(self).await {
            Ok(s) => s,
            Err(e) => {
                return Err(MqttError::new(
                    &format!("unable to create client session: {}", e),
                    ErrorKind::Transport,
                ));
            }
        };
        let _keep_alive = self.keep_alive.clone();
        let _session_expiry = self.session_expiry.clone();
        Ok(tokio::spawn(async move {
            match session
                .connect(max_connect_wait, credentials, clean_start, will_message)
                .await
            {
                Ok(_) => *connected.write().await = true,
                Err(e) => {
                    *connected.write().await = false;
                    return Err(ClientError::new(e, session.end_session().await));
                }
            }
            // get the session keep alive duration set after the connect
            let keep_alive = session.keep_alive().await;
            // set the client keep alive duration
            {
                *_keep_alive.write().await = keep_alive;
            }
            // get the session expiry duration set after the connect
            let session_expiry = session.session_expiry().await;
            {
                *_session_expiry.write().await = session_expiry;
            }
            loop {
                select! {
                    _ = MqttClient::keep_alive_timer(keep_alive) => {
                        match session.handle_keep_alive().await {
                            Ok(_) => {
                                // do nothing
                            }
                            Err(e) => {
                                *connected.write().await = false;
                                return Err(ClientError::new(e, session.end_session().await));
                            }
                        }
                    }
                    packet_result = session.read_next() => {
                        match packet_result {
                            Ok(Some(packet)) => {
                                match session.handle_packet(packet).await {
                                    Ok(Some(packet)) => {
                                        // check filter channels
                                        if let Some(filter_out) = filter_channel.get(&PacketType::from(&packet)) {
                                            if let Err(e) = filter_out.send(packet.clone()).await {
                                                *connected.write().await = false;
                                                return Err(ClientError::new(
                                                    MqttError::new(&format!("unable to send packet to filter: {}", e), ErrorKind::Channel),
                                                    session.end_session().await));
                                            }
                                        } else if let Err(e) = packet_out.send(packet).await {
                                                *connected.write().await = false;
                                                return Err(ClientError::new(
                                                    MqttError::new(&format!("unable to send packet: {}", e), ErrorKind::Channel),
                                                    session.end_session().await));
                                        }
                                    }
                                    Ok(None) => {
                                        // do nothing
                                    }
                                    Err(e) => {
                                        *connected.write().await = false;
                                        return Err(ClientError::new(e, session.end_session().await));
                                    }
                                }
                            }
                            Ok(None) => {
                                // socket closed
                                *connected.write().await = false;
                                return Err(ClientError::new(MqttError::new("socket closed", ErrorKind::Transport), session.end_session().await));
                            }
                            Err(e) => {
                                *connected.write().await = false;
                                return Err(ClientError::new(e, session.end_session().await));
                            }
                        }
                    }
                    pending_packet = packet_in_receiver.recv() => {
                        match pending_packet {
                            Some(inbound_packet) => {
                                // if auto-ack and a QOS control packet, ignore
                                if MqttClient::qos_control(&inbound_packet) && session.auto_ack() {
                                    continue;
                                }
                                match session.write_next(inbound_packet).await {
                                    Ok(_) => {
                                    }
                                    Err(e) => {
                                        *connected.write().await = false;
                                        return Err(ClientError::new(e, session.end_session().await));
                                    }
                                }
                            }
                            None => {
                                *connected.write().await = false;
                                return Err(ClientError::new(MqttError::new("packet_in channel closed", ErrorKind::Transport), session.end_session().await));
                            }
                        }
                    }
                };
                if !session.connected().await {
                    *connected.write().await = false;
                    return Ok(session.end_session().await);
                }
            }
        }))
    }

    pub async fn stop(&mut self) -> Result<(), MqttError> {
        let disconnect = Packet::Disconnect(Default::default());
        if let Err(e) = self.packet_in.0.send(disconnect).await {
            return Err(MqttError::new(
                &format!("unable to send disconnect: {}", e),
                ErrorKind::Transport,
            ));
        }
        Ok(())
    }

    async fn keep_alive_timer(keep_alive: Duration) {
        tokio::time::sleep(keep_alive).await;
    }

    fn qos_control(packet: &Packet) -> bool {
        matches!(
            packet,
            Packet::PubAck(_) | Packet::PubRec(_) | Packet::PubRel(_) | Packet::PubComp(_)
        )
    }
}<|MERGE_RESOLUTION|>--- conflicted
+++ resolved
@@ -130,8 +130,6 @@
         }
     }
 
-<<<<<<< HEAD
-=======
     pub(crate) fn add_filtered_packet_handler(
         &mut self,
         packet_type: PacketType,
@@ -140,15 +138,6 @@
         self.filter_channel.insert(packet_type, sender);
     }
 
-    pub fn pingresp(&self) -> bool {
-        self.pingresp
-    }
-
-    pub(crate) fn set_pingresp(&mut self, pingresp: bool) {
-        self.pingresp = pingresp;
-    }
-
->>>>>>> 31b05e77
     pub fn packet_producer(&mut self) -> Sender<Packet> {
         self.packet_in.sender()
     }
