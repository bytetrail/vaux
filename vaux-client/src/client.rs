use crate::session::ClientSession;
use crate::{ErrorKind, MqttConnection, MqttError};
use async_std::sync::RwLock;
use std::{collections::HashMap, sync::Arc, time::Duration};
use tokio::select;
use tokio::{
    sync::{
        mpsc::{self, error::SendError, Receiver, Sender},
        Mutex,
    },
    task::JoinHandle,
};
use vaux_mqtt::property::Property;
use vaux_mqtt::{Packet, PacketType, QoSLevel, Subscribe, SubscriptionFilter};

const DEFAULT_RECV_MAX: u16 = 100;
const DEFAULT_SESSION_EXPIRY: Duration = Duration::from_secs(1000);
// 64K is the default max packet size
const DEFAULT_MAX_PACKET_SIZE: usize = 64 * 1024;
const DEFAULT_CLIENT_KEEP_ALIVE: Duration = Duration::from_secs(60);
const MIN_KEEP_ALIVE: Duration = Duration::from_secs(30);
const MAX_CONNECT_WAIT: Duration = Duration::from_secs(5);
const DEFAULT_CHANNEL_SIZE: u16 = 128;

pub type FilteredChannel = HashMap<PacketType, Sender<vaux_mqtt::Packet>>;

pub struct PacketChannel(
    Sender<vaux_mqtt::Packet>,
    Option<Receiver<vaux_mqtt::Packet>>,
);

impl PacketChannel {
    pub fn new() -> Self {
        let (sender, receiver): (Sender<vaux_mqtt::Packet>, Receiver<vaux_mqtt::Packet>) =
            mpsc::channel(DEFAULT_CHANNEL_SIZE as usize);
        Self(sender, Some(receiver))
    }

    pub fn new_with_size(size: usize) -> Self {
        let (sender, receiver): (Sender<vaux_mqtt::Packet>, Receiver<vaux_mqtt::Packet>) =
            mpsc::channel(size);
        Self(sender, Some(receiver))
    }

    pub fn new_from_channel(
        sender: Sender<vaux_mqtt::Packet>,
        receiver: Receiver<vaux_mqtt::Packet>,
    ) -> Self {
        Self(sender.clone(), Some(receiver))
    }

    pub fn sender(&self) -> Sender<vaux_mqtt::Packet> {
        self.0.clone()
    }

    pub fn take_receiver(&mut self) -> Option<Receiver<vaux_mqtt::Packet>> {
        self.1.take()
    }
}

impl Default for PacketChannel {
    fn default() -> Self {
        Self::new()
    }
}

pub struct MqttClient {
    pub(crate) connection: Option<MqttConnection>,
    pub(crate) auto_ack: bool,
    pub(crate) receive_max: u16,
    pub(crate) auto_packet_id: bool,
    filter_channel: FilteredChannel,
    connected: Arc<RwLock<bool>>,
    pub(crate) session_expiry: Arc<RwLock<Duration>>,
    pub(crate) client_id: Arc<Mutex<Option<String>>>,
    pub(crate) packet_in: PacketChannel,
    pub(crate) packet_out: PacketChannel,
    pub(crate) err_chan: Option<Sender<MqttError>>,
    pub(crate) max_packet_size: usize,
    pub(crate) keep_alive: Arc<RwLock<Duration>>,
    max_connect_wait: Duration,
    pub(crate) will_message: Option<vaux_mqtt::WillMessage>,
    pub(crate) pingresp: bool,
}

impl Default for MqttClient {
    fn default() -> Self {
        Self::new(
            &uuid::Uuid::new_v4().to_string(),
            true,
            DEFAULT_RECV_MAX,
            true,
            None,
        )
    }
}

impl MqttClient {
    pub(crate) fn new_with_connection(
        connection: MqttConnection,
        client_id: &str,
        auto_ack: bool,
        receive_max: u16,
        auto_packet_id: bool,
        channel_size: Option<u16>,
    ) -> Self {
        let mut client = Self::new(
            client_id,
            auto_ack,
            receive_max,
            auto_packet_id,
            channel_size,
        );
        client.connection = Some(connection);
        client
    }

    pub(crate) fn new(
        client_id: &str,
        auto_ack: bool,
        receive_max: u16,
        auto_packet_id: bool,
        channel_size: Option<u16>,
    ) -> Self {
        Self {
            connection: None,
            auto_ack,
            auto_packet_id,
            receive_max,
            connected: Arc::new(RwLock::new(false)),
            session_expiry: Arc::new(RwLock::new(DEFAULT_SESSION_EXPIRY)),
            client_id: Arc::new(Mutex::new(Some(client_id.to_string()))),
            filter_channel: HashMap::new(),
            packet_in: PacketChannel::new_with_size(
                channel_size.unwrap_or(DEFAULT_CHANNEL_SIZE) as usize
            ),
            packet_out: PacketChannel::new_with_size(
                channel_size.unwrap_or(DEFAULT_CHANNEL_SIZE) as usize
            ),
            err_chan: None,
            max_packet_size: DEFAULT_MAX_PACKET_SIZE,
            keep_alive: Arc::new(RwLock::new(DEFAULT_CLIENT_KEEP_ALIVE)),
            max_connect_wait: MAX_CONNECT_WAIT,
            will_message: None,
            pingresp: false,
        }
    }

    pub fn pingresp(&self) -> bool {
        self.pingresp
    }

    pub(crate) fn set_pingresp(&mut self, pingresp: bool) {
        self.pingresp = pingresp;
    }

    pub fn packet_producer(&mut self) -> Sender<Packet> {
        self.packet_in.sender()
    }

    pub fn take_packet_consumer(&mut self) -> Option<Receiver<Packet>> {
        self.packet_out.1.take()
    }

    pub(crate) fn set_max_packet_size(&mut self, max_packet_size: usize) {
        self.max_packet_size = max_packet_size;
    }

    pub async fn connected(&self) -> bool {
        *self.connected.read().await
    }

    pub async fn session_expiry(&self) -> Duration {
        *self.session_expiry.read().await
    }

    pub(crate) async fn set_session_expiry(&mut self, session_expiry: u32) {
        let mut _session_expiry = self.session_expiry.write().await;
        *_session_expiry = Duration::from_secs(session_expiry as u64);
    }

    pub(crate) fn set_error_out(&mut self, error_out: Sender<MqttError>) {
        self.err_chan = Some(error_out);
    }

    pub(crate) async fn set_keep_alive(&mut self, keep_alive: Duration) {
        let mut _keep_alive = self.keep_alive.write().await;
        if keep_alive < MIN_KEEP_ALIVE {
            *_keep_alive = MIN_KEEP_ALIVE;
        } else {
            *_keep_alive = keep_alive;
        }
    }

    pub async fn keep_alive(&self) -> Duration {
        *self.keep_alive.read().await
    }

    /// Gets the maximum connection wait time. This is the maximum time that
    /// the client will wait for a connection to be established with the
    /// remote broker before returning an error. The default maximum
    /// connection wait time is 5 seconds.
    pub fn max_connect_wait(&self) -> Duration {
        self.max_connect_wait
    }

    pub(crate) fn set_max_connect_wait(&mut self, max_connect_wait: Duration) {
        self.max_connect_wait = max_connect_wait;
    }

    pub(crate) fn set_will_message(&mut self, will_message: Option<vaux_mqtt::WillMessage>) {
        self.will_message = will_message;
    }

    /// Helper method to ping the broker.
    ///
    pub async fn ping(&mut self) -> std::result::Result<(), SendError<Packet>> {
        let ping = vaux_mqtt::Packet::PingRequest(Default::default());
        self.packet_in.0.send(ping).await
    }

    pub async fn publish(
        &mut self,
        topic: Option<String>,
        topic_alias: Option<u16>,
        qos: QoSLevel,
        payload: Vec<u8>,
        utf8: bool,
<<<<<<< HEAD
=======
        user_props: Option<Vec<Property>>,
>>>>>>> 81207b52
    ) -> std::result::Result<(), SendError<Packet>> {
        let mut publish = vaux_mqtt::publish::Publish::default();
        publish.topic_name = topic;
        publish.set_payload(payload);
        publish
            .properties_mut()
            .set_property(vaux_mqtt::property::Property::PayloadFormat(if utf8 {
                vaux_mqtt::property::PayloadFormat::Utf8
            } else {
                vaux_mqtt::property::PayloadFormat::Bin
            }));
        match qos {
            QoSLevel::AtLeastOnce => {
                publish.header.set_dup(true);
            }
            QoSLevel::ExactlyOnce => {
                publish.header.set_dup(false);
            }
            _ => {
                publish.header.set_dup(false);
            }
        }
        publish.set_qos(qos);
<<<<<<< HEAD

        if let Some(alias) = topic_alias {
            publish.set_topic_alias(alias);
        }
=======
        if let Some(alias) = topic_alias {
            publish.set_topic_alias(alias);
        }
        if let Some(props) = user_props {
            for prop in props {
                if let Property::UserProperty(key, value) = prop {
                    publish
                        .properties_mut()
                        .set_property(vaux_mqtt::property::Property::UserProperty(key, value));
                }
            }
        }
>>>>>>> 81207b52
        self.packet_out
            .0
            .send(vaux_mqtt::Packet::Publish(publish))
            .await
    }

    /// Helper method to publish a message to the given topic. This helper
    /// method will publish the message with a QoS level of "At Most Once",
    /// or 0.
    pub async fn publish_str(
        &mut self,
        topic: &str,
        payload: &str,
    ) -> std::result::Result<(), SendError<Packet>> {
        self.publish(
            Some(topic.to_string()),
            None,
            QoSLevel::AtMostOnce,
            payload.as_bytes().to_vec(),
            true,
<<<<<<< HEAD
=======
            None,
>>>>>>> 81207b52
        )
        .await
    }

    /// Helper method to subscribe to the topics in the topic filter. This helper
    /// subscribes with a QoS level of "At Most Once", or 0. A SUBACK will
    /// typically be returned on the consumer on a successful subscribe.
    pub async fn subscribe(
        &mut self,
        packet_id: u16,
        topic_filter: &[&str],
        qos: QoSLevel,
    ) -> std::result::Result<(), SendError<Packet>> {
        let mut subscribe = Subscribe::default();
        subscribe.set_packet_id(packet_id);
        for topic in topic_filter {
            let subscription = SubscriptionFilter {
                filter: (*topic).to_string(),
                qos,
                ..Default::default()
            };
            // self.subscriptions.push(subscription.clone());
            subscribe.add_subscription(subscription);
        }
        self.packet_in
            .0
            .send(vaux_mqtt::Packet::Subscribe(subscribe))
            .await
    }

    /// Attempts to start an MQTT session with the remote broker. The client will
    /// attempt to connect to the remote broker and send a CONNECT packet. If the
    /// client is unable to connect to the remote broker, an error will be returned.
    /// The ```max_wait``` parameter is used to determine how long the client will
    /// wait for the connection to be established. If the connection is not established
    /// within the ```max_wait``` interval, an error will be returned.
    /// Example:
    /// ```
    /// use vaux_client::MqttClient;
    /// use vaux_client::MqttConnection;
    /// use std::time::Duration;
    /// use vaux_client::ClientBuilder;
    ///
    /// #[tokio::main]
    /// async fn main() {
    ///     let conn = MqttConnection::new().with_host("localhost").with_port(1883);
    ///     let mut producer = vaux_client::PacketChannel::new();
    ///     let consumer = vaux_client::PacketChannel::new();
    ///     let mut client = ClientBuilder::new(conn).
    ///         with_client_id("test-client")
    ///        .build().await.unwrap();
    ///
    ///     let handle: Option<tokio::task::JoinHandle<_>> =
    ///     match client.try_start(Duration::from_millis(5000), true).await {
    ///         Ok(h) => Some(h),
    ///         Err(e) => None,
    ///     };
    /// }
    /// ```
    ///
    pub async fn try_start(
        &mut self,
        max_wait: Duration,
        clean_start: bool,
    ) -> crate::Result<JoinHandle<crate::Result<()>>> {
        let handle = self.start(clean_start).await;
        match tokio::time::timeout(max_wait, {
            async {
                while !self.connected().await {
                    tokio::time::sleep(std::time::Duration::from_millis(100)).await;
                }
            }
        })
        .await
        {
            Ok(_) => handle,
            Err(e) => {
                self.stop().await?;
                Err(MqttError::new(
                    &format!("unable to connect to broker: {}", e),
                    ErrorKind::Transport,
                ))
            }
        }
    }

    /// Starts the MQTT client thread. The MQTT client thread will send packets
    /// to the remote broker that it receives on the producer channel and make
    /// packets available on the consumer channel that it receives from the broker
    ///
    /// The MQTT client thread can be stopped by calling the stop method or by
    /// sending a DISCONNECT packet on the producer channel.
    ///
    /// There are cases where the client may not be able to send a message (e.g.
    /// QoS 1 and no more messages can be sent). In these cases, the message will
    /// be queued and sent when the client is able to send it or until the maximum
    /// queue size is reached based on packet size and/or count. The client will
    /// thread will terminate if the queue is full and the client is unable to send.
    ///
    /// Queued messages will be sent in the order they were received. Any messages
    /// that are queued when the client is stopped will remain queued until the client
    /// is started again or the client is dropped.
    pub async fn start(
        &mut self,
        clean_start: bool,
    ) -> Result<JoinHandle<crate::Result<()>>, MqttError> {
        if self.connection.is_none() {
            return Err(MqttError::new("connection not set", ErrorKind::Connection));
        }
        let max_connect_wait = self.max_connect_wait;
        let will_message = self.will_message.clone();
        let mut packet_in_receiver = self.packet_in.1.take().ok_or(MqttError::new(
            "packet_in channel closed",
            ErrorKind::Transport,
        ))?;
        let packet_out = self.packet_out.0.clone();
        let credentials = self.connection.as_ref().unwrap().credentials().clone();
        let connected = self.connected.clone();
        let filter_channel = self.filter_channel.clone();
        if let Some(connection) = self.connection.as_mut() {
            match connection.connect().await {
                Ok(c) => c,
                Err(e) => {
                    return Err(MqttError::new(
                        &format!("unable to connect to broker socket: {}", e),
                        ErrorKind::Transport,
                    ));
                }
            };
        }
        let mut session = match ClientSession::new_from_client(self).await {
            Ok(s) => s,
            Err(e) => {
                return Err(MqttError::new(
                    &format!("unable to create client session: {}", e),
                    ErrorKind::Transport,
                ));
            }
        };
        let _keep_alive = self.keep_alive.clone();
        let _session_expiry = self.session_expiry.clone();
        Ok(tokio::spawn(async move {
            match session
                .connect(max_connect_wait, credentials, clean_start, will_message)
                .await
            {
                Ok(_) => *connected.write().await = true,
                Err(e) => {
                    *connected.write().await = false;
                    return Err(e);
                }
            }
            // get the session keep alive duration set after the connect
            let keep_alive = session.keep_alive();
            // set the client keep alive duration
            {
                *_keep_alive.write().await = keep_alive;
            }
            // get the session expiry duration set after the connect
            let session_expiry = session.session_expiry();
            {
                *_session_expiry.write().await = session_expiry;
            }
            loop {
                select! {
                    _ = MqttClient::keep_alive_timer(keep_alive) => {
                        match session.handle_keep_alive().await {
                            Ok(_) => {
                                // do nothing
                            }
                            Err(e) => {
                                *connected.write().await = false;
                                return Err(e);
                            }
                        }
                    }
                    packet_result = session.read_next() => {
                        match packet_result {
                            Ok(Some(packet)) => {
                                match session.handle_packet(packet).await {
                                    Ok(Some(packet)) => {
                                        // check filter channels
                                        if let Some(filter_out) = filter_channel.get(&PacketType::from(&packet)) {
                                            if let Err(e) = filter_out.send(packet.clone()).await {
                                                *connected.write().await = false;
                                                return Err(MqttError::new(
                                                    &format!("unable to send packet: {}", e),
                                                    ErrorKind::Transport,
                                                ));
                                            }
                                        } else {
                                            packet_out.send(packet).await.map_err(|e| {
                                                MqttError::new(
                                                    &format!("unable to send packet: {}", e),
                                                    ErrorKind::Transport,
                                                )
                                            })?;
                                        }
                                    }
                                    Ok(None) => {
                                        // do nothing
                                    }
                                    Err(e) => {
                                        *connected.write().await = false;
                                        return Err(e);
                                    }
                                }
                            }
                            Ok(None) => {
                                // socket closed
                                *connected.write().await = false;
                                return Err(MqttError::new("socket closed", ErrorKind::Transport));
                            }
                            Err(e) => {
                                *connected.write().await = false;
                                return Err(e);
                            }
                        }
                    }
                    pending_packet = packet_in_receiver.recv() => {
                        match pending_packet {
                            Some(inbound_packet) => {
                                // if auto-ack and a QOS control packet, ignore
                                if MqttClient::qos_control(&inbound_packet) && session.auto_ack() {
                                    continue;
                                }
                                match session.write_next(inbound_packet).await {
                                    Ok(_) => {
                                    }
                                    Err(e) => {
                                        *connected.write().await = false;
                                        return Err(e);
                                    }
                                }
                            }
                            None => {
                                *connected.write().await = false;
                                return Err(MqttError::new("packet_in channel closed", ErrorKind::Transport));
                            }
                        }
                    }
                };
                if !session.connected().await {
                    *connected.write().await = false;
                    return Ok(());
                }
            }
        }))
    }

    pub async fn stop(&mut self) -> Result<(), MqttError> {
        let disconnect = Packet::Disconnect(Default::default());
        if let Err(e) = self.packet_in.0.send(disconnect).await {
            return Err(MqttError::new(
                &format!("unable to send disconnect: {}", e),
                ErrorKind::Transport,
            ));
        }
        Ok(())
    }

    async fn keep_alive_timer(keep_alive: Duration) {
        tokio::time::sleep(keep_alive).await;
    }

    fn qos_control(packet: &Packet) -> bool {
        matches!(
            packet,
            Packet::PubAck(_) | Packet::PubRec(_) | Packet::PubRel(_) | Packet::PubComp(_)
        )
    }
}<|MERGE_RESOLUTION|>--- conflicted
+++ resolved
@@ -226,10 +226,7 @@
         qos: QoSLevel,
         payload: Vec<u8>,
         utf8: bool,
-<<<<<<< HEAD
-=======
         user_props: Option<Vec<Property>>,
->>>>>>> 81207b52
     ) -> std::result::Result<(), SendError<Packet>> {
         let mut publish = vaux_mqtt::publish::Publish::default();
         publish.topic_name = topic;
@@ -253,12 +250,6 @@
             }
         }
         publish.set_qos(qos);
-<<<<<<< HEAD
-
-        if let Some(alias) = topic_alias {
-            publish.set_topic_alias(alias);
-        }
-=======
         if let Some(alias) = topic_alias {
             publish.set_topic_alias(alias);
         }
@@ -271,7 +262,6 @@
                 }
             }
         }
->>>>>>> 81207b52
         self.packet_out
             .0
             .send(vaux_mqtt::Packet::Publish(publish))
@@ -292,10 +282,7 @@
             QoSLevel::AtMostOnce,
             payload.as_bytes().to_vec(),
             true,
-<<<<<<< HEAD
-=======
             None,
->>>>>>> 81207b52
         )
         .await
     }
